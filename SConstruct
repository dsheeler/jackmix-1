#! /usr/bin/env python

import os

###################################################################
# LOAD THE ENVIRONMENT AND SET UP THE TOOLS
###################################################################

# Load the builders in config
env = Environment(
        ENV=os.environ,
        tools=['default', 'pkgconfig', 'qt5muc'],
        toolpath=['admin']
)

env.Replace(LIBS="")
env.Replace(LIBPATH="")

env.MergeFlags(['-Wall', '-Werror', '-g', '-fpic', '-std=c++11'])

tests = {}
tests.update(env['PKGCONFIG_TESTS'])

conf = Configure(
        env,
        custom_tests=tests,
        conf_dir='cache',
        log_file='cache/config.log'
)

if not conf.CheckHeader('stdio.h', language="C"):
        Exit(1)
if not conf.CheckHeader("iostream", language="C++"):
        Exit(1)

allpresent = 1

allpresent &= conf.CheckForPKGConfig()

pkgs = {
<<<<<<< HEAD
	'jack': '0.100.0',
	#'lash-1.0': '0.5.1',
	'Qt5Core': '5.3',
	'Qt5Widgets': '5.3',
	'Qt5Gui': '5.3',
	'Qt5Xml': '5.3',
	'alsa': '1.0'
=======
        'jack': '0.100.0',
        'lash-1.0': '0.5.1',
        'Qt5Core': '5.3',
        'Qt5Widgets': '5.3',
        'Qt5Gui': '5.3',
        'Qt5Xml': '5.3',
        'alsa': '1.0'
>>>>>>> 5bd29cc2
}
for pkg in pkgs:
        name2 = pkg.replace("+", "").replace(".", "").replace("-", "").upper()
        res = conf.GetPKGFlags(pkg, pkgs[pkg])
        if isinstance(res, bytes):
                res = res.decode()
        env['%s_FLAGS' % name2] = res
        if env['%s_FLAGS' % name2] == 0:
                allpresent &= 0

if not allpresent:
        print(
                "(At least) One of the dependencies is missing. I can't go on without it..."
        )
        Exit(1)

env = conf.Finish()

env.MergeFlags("-I#")

print("Merging %s" % env["QT5WIDGETS_FLAGS"])
env.MergeFlags(env["QT5WIDGETS_FLAGS"])

# target processing is done in the subdirectory
env.SConscript(
<<<<<<< HEAD
	dirs=[
		'libcore',
		#'libqlash',
		'libgui',
		'backend',
		'libmatrix',
		'libelements',
		'libcontrol',
		'jackmix'
	],
	exports="env"
=======
        dirs=[
                'libcore',
                'libqlash',
                'libgui',
                'backend',
                'libmatrix',
                'libelements',
                'libcontrol',
                'jackmix'
        ],
        exports="env"
>>>>>>> 5bd29cc2
)<|MERGE_RESOLUTION|>--- conflicted
+++ resolved
@@ -38,7 +38,6 @@
 allpresent &= conf.CheckForPKGConfig()
 
 pkgs = {
-<<<<<<< HEAD
 	'jack': '0.100.0',
 	#'lash-1.0': '0.5.1',
 	'Qt5Core': '5.3',
@@ -46,15 +45,6 @@
 	'Qt5Gui': '5.3',
 	'Qt5Xml': '5.3',
 	'alsa': '1.0'
-=======
-        'jack': '0.100.0',
-        'lash-1.0': '0.5.1',
-        'Qt5Core': '5.3',
-        'Qt5Widgets': '5.3',
-        'Qt5Gui': '5.3',
-        'Qt5Xml': '5.3',
-        'alsa': '1.0'
->>>>>>> 5bd29cc2
 }
 for pkg in pkgs:
         name2 = pkg.replace("+", "").replace(".", "").replace("-", "").upper()
@@ -80,7 +70,6 @@
 
 # target processing is done in the subdirectory
 env.SConscript(
-<<<<<<< HEAD
 	dirs=[
 		'libcore',
 		#'libqlash',
@@ -92,17 +81,4 @@
 		'jackmix'
 	],
 	exports="env"
-=======
-        dirs=[
-                'libcore',
-                'libqlash',
-                'libgui',
-                'backend',
-                'libmatrix',
-                'libelements',
-                'libcontrol',
-                'jackmix'
-        ],
-        exports="env"
->>>>>>> 5bd29cc2
 )